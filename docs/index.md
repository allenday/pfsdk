# PostFiat SDK Documentation

Welcome to the PostFiat SDK documentation. This is a proto-first, multi-language SDK with Python, TypeScript, and Solidity support.

## Latest Release: release-0.1.0-rc1

## Quick Start

### Python
```bash
# Install from PyPI (when published)
pip install postfiat-sdk==0.1.0-rc1

# Or download from GitHub releases
# wget https://github.com/allenday/pfsdk/releases/download/release-0.1.0-rc1/postfiat-sdk-0.1.0-rc1.whl
# pip install postfiat-sdk-0.1.0-rc1.whl
```

### TypeScript
```bash
# Install from npm (when published)
npm install @postfiat/sdk@0.1.0-rc1

# Or download from GitHub releases
# wget https://github.com/allenday/pfsdk/releases/download/release-0.1.0-rc1/postfiat-sdk-0.1.0-rc1.tgz
# npm install postfiat-sdk-0.1.0-rc1.tgz
```

### Solidity
```bash
# Clone the repository for Solidity development
git clone https://github.com/postfiat/pfsdk.git
cd pfsdk

# Install dependencies and generate contracts
make sol-deps
make proto
make sol-build
```

## Features

- **Proto-first architecture**: Single source of truth for all APIs
- **Multi-language support**: Python, TypeScript, and Solidity SDKs
- **Type-safe**: Generated types and validation across all languages
- **Modern tooling**: FastAPI, Pydantic, React hooks, Foundry
- **AI integration**: PydanticAI support for agents
- **Blockchain integration**: Smart contract generation and deployment

## API Documentation

<<<<<<< HEAD
- **[Python SDK API](generated/python/index.md)** - Complete Python API reference with mkdocstrings
=======
- **[Python SDK API](generated/python/index.html)** - Complete Python API reference with Sphinx
- **[TypeScript SDK API](generated/typescript/index.html)** - Complete TypeScript API reference with TypeDoc
- **[Solidity Integration](solidity/README.md)** - Smart contract development guide
>>>>>>> a6f00f70
- **[OpenAPI Specification](api/openapi.md)** - Interactive REST API documentation
- **[Protocol Buffers](generated/proto/index.md)** - Proto message definitions

## Architecture

The SDK follows a [proto-first architecture](ARCHITECTURE.md) where Protocol Buffer definitions drive code generation for multiple languages and platforms, including smart contracts.

## Development

See the [Development Guide](DEVELOPMENT.md) for information on contributing to the SDK.<|MERGE_RESOLUTION|>--- conflicted
+++ resolved
@@ -49,13 +49,9 @@
 
 ## API Documentation
 
-<<<<<<< HEAD
-- **[Python SDK API](generated/python/index.md)** - Complete Python API reference with mkdocstrings
-=======
-- **[Python SDK API](generated/python/index.html)** - Complete Python API reference with Sphinx
+- **[Python SDK API](generated/python/index.html)** - Complete Python API reference with mkdocstrings
 - **[TypeScript SDK API](generated/typescript/index.html)** - Complete TypeScript API reference with TypeDoc
 - **[Solidity Integration](solidity/README.md)** - Smart contract development guide
->>>>>>> a6f00f70
 - **[OpenAPI Specification](api/openapi.md)** - Interactive REST API documentation
 - **[Protocol Buffers](generated/proto/index.md)** - Proto message definitions
 
